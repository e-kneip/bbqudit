"""Implementation of the BivariateBicycle class for qudits."""

import numpy as np
import matplotlib.pyplot as plt
import warnings
import matplotlib.patches as mpatches
import galois

from scipy.sparse import coo_matrix, hstack
from matplotlib.patches import Rectangle, Circle
from sympy import isprime
from bbq.polynomial import Polynomial


class ValueWarning(UserWarning):
    pass


class BivariateBicycle:
    """Implementation of the Bivariate Bicycle code on qudits.

    Parameters
    ----------
    a : Polynomial
        Polynomial a over the finite field.
    b : Polynomial
        Polynomial b over the finite field.
    l : int
        Dimension of left cyclic shift matrix.
    m : int
        Dimension of right cyclic shift matrix.
    q : int
        Defines CSS code construction H_x=(A|B) and H_y=(qB^T|(a.field.p-q)A^T).
    name : str
        Name of the code.
    """

    def __init__(
        self, a: Polynomial, b: Polynomial, l: int, m: int, q: int, name: str = None
    ):
        if not isinstance(a, Polynomial):
            raise TypeError("a must be a Polynomial")
        if not isinstance(b, Polynomial):
            raise TypeError("b must be a Polynomial")
        if not isinstance(l, int):
            raise TypeError("l must be an integer")
        if not isinstance(m, int):
            raise TypeError("m must be an integer")
        if not isinstance(q, int):
            raise TypeError("q must be an integer")
        if not 0 < q or not q < a.field.p:
            raise ValueError(
                "q must be a positive integer less than the field of the polynomials"
            )
        if a.field.p != b.field.p:
            raise ValueError("Polynomials a and b must be over the same field")
        if not isprime(a.field.p):
            print("Warning: Field is not prime.")
            warnings.warn("Field is not prime.", ValueWarning)
        if not (isinstance(name, str) or name == None):
            raise TypeError("name must be a string")
        self.a, self.b = a, b
        self.field = a.field
        self.l, self.m, self.q = l, m, q
        self.hx = np.hstack((a(l, m), b(l, m)))
        self.hz = (
            np.hstack(
                (q * b(l, m).transpose(), (self.field.p - q) * a(l, m).transpose())
            )
            % self.field.p
        )
        self.A, self.B = self._monomials()
        self.qubits_dict, self.data_qubits, self.x_checks, self.z_checks = (
            self._qubits()
        )
        self.edges = self._edges()
        self.name = name
        self.x_logicals, self.z_logicals = self._compute_logicals()
        if not self.x_logicals:
            print("Warning: No X logicals found for these parameters.")
            warnings.warn("No X logicals found for these parameters.", ValueWarning)
        if not self.z_logicals:
            print("Warning: No Z logicals found for these parameters.")
            warnings.warn("No Z logicals found for these parameters.", ValueWarning)

    def __str__(self):
        """String representation of BivariateBicycle."""
        return f"Bivariate Bicycle code for\na(x, y) = {self.a}\nb(x, y) = {self.b}"

    def __repr__(self):
        """Canonical string epresentation of BivariateBicycle."""
        return f"BivariateBicycle({self.a.__repr__()}, {self.b.__repr__()})"

    def _monomials(self):
        """Construct monomials for the Bivariate Bicycle code."""
        a, b = self.a, self.b
        l, m = self.l, self.m
        A, B = [], []
        row, col = np.nonzero(a.coefficients)
        for i in range(len(row)):
            poly_coef = np.zeros((a.coefficients.shape), dtype=int)
            poly_coef[row[i], col[i]] = a.coefficients[row[i], col[i]]
            poly = Polynomial(a.field, poly_coef)
            A.append(poly(l, m))
        row, col = np.nonzero(b.coefficients)
        for i in range(len(row)):
            poly_coef = np.zeros((b.coefficients.shape), dtype=int)
            poly_coef[row[i], col[i]] = b.coefficients[row[i], col[i]]
            poly = Polynomial(b.field, poly_coef)
            B.append(poly(l, m))
        return A, B

    def _qubits(self):
        """Give names to each qubit and store in a dictionary: (qubit_type, qubit_type_number) : qubit_index"""
        l, m = self.l, self.m
        qubits_dict = {}
        data_qubits, x_checks, z_checks = [], [], []
        for i in range(l * m):
            # X checks
            node_name = ("x_check", i)
            x_checks.append(node_name)
            qubits_dict[node_name] = i

            # Left data qubits
            node_name = ("data_left", i)
            data_qubits.append(node_name)
            qubits_dict[node_name] = l * m + i

            # Right data qubits
            node_name = ("data_right", i)
            data_qubits.append(node_name)
            qubits_dict[node_name] = 2 * l * m + i

            # Z checks
            node_name = ("z_check", i)
            z_checks.append(node_name)
            qubits_dict[node_name] = 3 * l * m + i
        return qubits_dict, data_qubits, x_checks, z_checks

    def _edges(self):
        """Set up edges connecting data and measurement qubits in a dictionary: ((check_qubit_type, check_type_number), monomial_index/direction) : (qubit_type, qubit_number)"""
        l, m = self.l, self.m
        q = self.q
        field = self.field
        A, B = self.A, self.B
        edges = {}
        for i in range(l * m):
            # X checks
            check_name = ("x_check", i)
            # Left data qubits
            for j in range(len(A)):
                y = int(np.nonzero(A[j][i, :])[0][0])
                edges[(check_name, j)] = (("data_left", y), int(A[j][i, y]))
            # Right data qubits
            for j in range(len(B)):
                y = int(np.nonzero(B[j][i, :])[0][0])
                edges[(check_name, len(A) + j)] = (("data_right", y), int(B[j][i, y]))

            # Z checks
            check_name = ("z_check", i)
            # Left data qubits
            for j in range(len(B)):
                y = int(np.nonzero(B[j][:, i])[0][0])
                edges[(check_name, j)] = (
                    ("data_left", y),
                    (q * int(B[j][y, i])) % field.p,
                )
            # Right data qubits
            for j in range(len(A)):
                y = int(np.nonzero(A[j][:, i])[0][0])
                edges[(check_name, len(A) + j)] = (
                    ("data_right", y),
                    ((field.p - q) * int(A[j][y, i])) % field.p,
                )
        return edges

    def _compute_logicals(self):
        """Compute logical operators for the code."""
        hx, hz = self.hx, self.hz
        field = self.field

        # Set up Galois field array
        GF = galois.GF(field.p)
        Hx_gal, Hz_gal = GF(hx), GF(hz)
        x_logicals, z_logicals = [], []
        x_check, z_check = Hx_gal, Hz_gal

        # X logicals must be in the kernel of Hz and not the image of Hx^T
        ker_hz = Hz_gal.null_space()
        rank = np.linalg.matrix_rank(Hx_gal)
        for vec in ker_hz:
            x_check = GF(np.vstack((x_check, vec)))
            if np.linalg.matrix_rank(x_check) > rank:
                x_logicals.append(vec)
                rank += 1
            else:
                np.delete(x_check, -1, axis=0)

        # Z logicals must be in the kernel of Hx and not the image of Hz^T
        ker_hx = Hx_gal.null_space()
        rank = np.linalg.matrix_rank(Hz_gal)
        for vec in ker_hx:
            z_check = GF(np.vstack((z_check, vec)))
            if np.linalg.matrix_rank(z_check) > rank:
                z_logicals.append(vec)
                rank += 1
            else:
                np.delete(z_check, -1, axis=0)

        # Check correct number of logicals found: k = n - m
        assert len(x_logicals) == len(z_logicals)
        m = np.linalg.matrix_rank(Hx_gal) + np.linalg.matrix_rank(Hz_gal)
        n = self.hx.shape[1]
        if not len(x_logicals) == n - m:
            raise ValueError("Incorrect number of logical operators found.")

        return [x_log.__array__(dtype=int) for x_log in x_logicals], [
            z_log.__array__(dtype=int) for z_log in z_logicals
        ]

    def _simulate_z_circuit(self, circ: list):
        """Propagate a Z error through a circuit.

        Parameters
        ----------
        circ : list
            List of gates in circuit.

        Returns
        -------
        syndrome_history : nd.array
            Syndrome history, i.e. the results of the X measurements.
        state : nd.array
            Final state, 0 indicates no error, 1 indicates error.
        syndrome_map : dict
            Dictionary of {x_check qubit : list of positions in syndrome_history where qubit has been measured}.
        err_cnt : int
            Number of errors.
        """
        qubits_dict = self.qubits_dict
        field = self.field
        n = 2 * self.l * self.m

        syndrome_history, syndrome_map = [], {}
        state = np.zeros(2 * n, dtype=int)  # Initial state with no errors
        err_cnt, syn_cnt = 0, 0
        for gate in circ:
            if gate[0] == "CNOT":
                # IZ -> ZZ^-1, ZI -> Z^-1I
                control, target = qubits_dict[gate[1]], qubits_dict[gate[2]]
                power = gate[3]
                state[control] = (state[control] - power * state[target]) % field.p
                continue
            if gate[0] == "Prep_X":
                # Reset error to 0
                qubit = qubits_dict[gate[1]]
                state[qubit] = 0
                continue
            if gate[0] == "Meas_X":
                # Add measurement result to syndrome history
                assert gate[1][0] == "x_check"
                qubit = qubits_dict[gate[1]]
                syndrome_history.append(state[qubit])
                if gate[1] in syndrome_map:
                    syndrome_map[gate[1]].append(syn_cnt)
                else:
                    syndrome_map[gate[1]] = [syn_cnt]
                syn_cnt += 1
                continue
            if gate[0] in ["Z", "Y"]:
                # Qubit gains a Z error
                err_cnt += 1
                qubit = qubits_dict[gate[1]]
                state[qubit] = (state[qubit] + 1) % field.p
                continue
            if gate[0] in ["ZX", "YX"]:
                # 1st qubit gains a Z error
                err_cnt += 1
                qubit = qubits_dict[gate[1]]
                state[qubit] = (state[qubit] + 1) % field.p
                continue
            if gate[0] in ["XZ", "XY"]:
                # 2nd qubit gains a Z error
                err_cnt += 1
                qubit = qubits_dict[gate[2]]
                state[qubit] = (state[qubit] + 1) % field.p
                continue
            if gate[0] in ["ZZ", "YY", "ZY", "YZ"]:
                # Both qubits gain a Z error
                err_cnt += 1
                qubit1, qubit2 = qubits_dict[gate[1]], qubits_dict[gate[2]]
                state[qubit1] = (state[qubit1] + 1) % field.p
                state[qubit2] = (state[qubit2] + 1) % field.p
                continue
        return np.array(syndrome_history, dtype=int), state, syndrome_map, err_cnt

    def _simulate_x_circuit(self, circ: list):
        """Propagate an X error through a circuit.

        Parameters
        ----------
        circ : list
            List of gates in circuit.

        Returns
        -------
        syndrome_history : nd.array
            Syndrome history, i.e. the results of the Z measurements.
        state : nd.array
            Final state, 0 indicates no error, 1 indicates error.
        syndrome_map : dict
            Dictionary of {z_check qubit : list of positions in syndrome_history where qubit has been measured}.
        err_cnt : int
            Number of errors.
        """
        qubits_dict = self.qubits_dict
        field = self.field
        n = 2 * self.l * self.m

        syndrome_history, syndrome_map = [], {}
        state = np.zeros(2 * n, dtype=int)  # Initial state with no errors
        err_cnt, syn_cnt = 0, 0
        for gate in circ:
            if gate[0] == "CNOT":
                # XI -> XX, IX -> IX
                control, target = qubits_dict[gate[1]], qubits_dict[gate[2]]
                power = gate[3]
                state[target] = (state[target] + power * state[control]) % field.p
                continue
            if gate[0] == "Prep_Z":
                # Reset error to 0
                qubit = qubits_dict[gate[1]]
                state[qubit] = 0
                continue
            if gate[0] == "Meas_Z":
                # Add measurement result to syndrome history
                assert gate[1][0] == "z_check"
                qubit = qubits_dict[gate[1]]
                syndrome_history.append(state[qubit])
                if gate[1] in syndrome_map:
                    syndrome_map[gate[1]].append(syn_cnt)
                else:
                    syndrome_map[gate[1]] = [syn_cnt]
                syn_cnt += 1
                continue
            if gate[0] in ["X", "Y"]:
                # Qubit gains an X error
                err_cnt += 1
                qubit = qubits_dict[gate[1]]
                state[qubit] = (state[qubit] + 1) % field.p
                continue
            if gate[0] in ["XZ", "YZ"]:
                # 1st qubit gains an X error
                err_cnt += 1
                qubit = qubits_dict[gate[1]]
                state[qubit] = (state[qubit] + 1) % field.p
                continue
            if gate[0] in ["ZX", "ZY"]:
                # 2nd qubit gains an X error
                err_cnt += 1
                qubit = qubits_dict[gate[2]]
                state[qubit] = (state[qubit] + 1) % field.p
                continue
            if gate[0] in ["XX", "YY", "YX", "XY"]:
                # Both qubits gain an X error
                err_cnt += 1
                qubit1, qubit2 = qubits_dict[gate[1]], qubits_dict[gate[2]]
                state[qubit1] = (state[qubit1] + 1) % field.p
                state[qubit2] = (state[qubit2] + 1) % field.p
                continue
        return np.array(syndrome_history, dtype=int), state, syndrome_map, err_cnt

    def _generate_noisy_circuit(self, circ, error_rates):
        """Generate circuit with noise, i.e. insert errors wrt error_rates dict.

        Parameters
        ----------
        circ : list
            List of gates in the circuit.
        error_rates : dict
            Dictionary with error rates with keys ['Meas', 'Prep', 'Idle', 'CNOT'].

        Returns
        -------
        noisy_circ : list
            List of gates in the circuit with errors.
        err_cnt : int
            Number of errors inserted.
        """
        noisy_circ = []
        err_cnt = 0
        field = self.field
        for gate in circ:
            assert gate[0] in [
                "CNOT",
                "Prep_X",
                "Prep_Z",
                "Meas_X",
                "Meas_Z",
                "Idle",
            ], "Invalid gate type."
            if gate[0] == "Meas_X":
                # Meas_X error only affects Z stabilisers
                if np.random.uniform() <= error_rates["Meas"]:
                    # Random Z^k error for k = 1, 2, ..., field.p-1
                    power = np.random.randint(field.p - 1)
                    noisy_circ += [("Z", gate[1])] * (power + 1)
                    err_cnt += 1
                noisy_circ.append(gate)
                continue
            if gate[0] == "Meas_Z":
                # Meas_Z error only affects X stabilisers
                if np.random.uniform() <= error_rates["Meas"]:
                    # Random X^k error for k = 1, 2, ..., field.p-1
                    power = np.random.randint(field.p - 1)
                    noisy_circ += [("X", gate[1])] * (power + 1)
                    err_cnt += 1
                noisy_circ.append(gate)
                continue
            if gate[0] == "Prep_X":
                # Prep_X error only affects Z stabilisers
                noisy_circ.append(gate)
                if np.random.uniform() <= error_rates["Prep"]:
                    # Random Z^k error for k = 1, 2, ..., field.p-1
                    power = np.random.randint(field.p - 1)
                    noisy_circ += [("Z", gate[1])] * (power + 1)
                    err_cnt += 1
                continue
            if gate[0] == "Prep_Z":
                # Prep_Z error only affects X stabilisers
                noisy_circ.append(gate)
                if np.random.uniform() <= error_rates["Prep"]:
                    # Random X^k error for k = 1, 2, ..., field.p-1
                    power = np.random.randint(field.p - 1)
                    noisy_circ += [("X", gate[1])] * (power + 1)
                    err_cnt += 1
                continue
            if gate[0] == "Idle":
                # Idle error can be X^k, Y^k or Z^k
                if np.random.uniform() <= error_rates["Idle"]:
                    ptype = np.random.randint(3)
                    if ptype == 0:
                        power = np.random.randint(field.p - 1)
                        noisy_circ += [("X", gate[1])] * (power + 1)
                    elif ptype == 1:
                        power = np.random.randint(field.p - 1)
                        noisy_circ += [("Y", gate[1])] * (power + 1)
                    else:
                        power = np.random.randint(field.p - 1)
                        noisy_circ += [("Z", gate[1])] * (power + 1)
                    err_cnt += 1
                continue
            if gate[0] == "CNOT":
                # CNOT error can be X^k, Y^k, Z^k or combinations of them
                noisy_circ.append(gate)
                if np.random.uniform() <= error_rates["CNOT"]:
                    err_cnt += 1
                    ptype = np.random.randint(15)
                    if ptype == 0:
                        power = np.random.randint(field.p - 1)
                        noisy_circ += [("X", gate[1])] * (power + 1)
                        continue
                    if ptype == 1:
                        power = np.random.randint(field.p - 1)
                        noisy_circ += [("Y", gate[1])] * (power + 1)
                        continue
                    if ptype == 2:
                        power = np.random.randint(field.p - 1)
                        noisy_circ += [("Z", gate[1])] * (power + 1)
                        continue
                    if ptype == 3:
                        power = np.random.randint(field.p - 1)
                        noisy_circ += [("X", gate[2])] * (power + 1)
                        continue
                    if ptype == 4:
                        power = np.random.randint(field.p - 1)
                        noisy_circ += [("Y", gate[2])] * (power + 1)
                        continue
                    if ptype == 5:
                        power = np.random.randint(field.p - 1)
                        noisy_circ += [("Z", gate[2])] * (power + 1)
                        continue
                    if ptype == 6:
                        power = np.random.randint(field.p - 1)
                        noisy_circ += [("XX", gate[1], gate[2])] * (power + 1)
                        continue
                    if ptype == 7:
                        power = np.random.randint(field.p - 1)
                        noisy_circ += [("YY", gate[1], gate[2])] * (power + 1)
                        continue
                    if ptype == 8:
                        power = np.random.randint(field.p - 1)
                        noisy_circ += [("ZZ", gate[1], gate[2])] * (power + 1)
                        continue
                    if ptype == 9:
                        power = np.random.randint(field.p - 1)
                        noisy_circ += [("XY", gate[1], gate[2])] * (power + 1)
                        continue
                    if ptype == 10:
                        power = np.random.randint(field.p - 1)
                        noisy_circ += [("YX", gate[1], gate[2])] * (power + 1)
                        continue
                    if ptype == 11:
                        power = np.random.randint(field.p - 1)
                        noisy_circ += [("YZ", gate[1], gate[2])] * (power + 1)
                        continue
                    if ptype == 12:
                        power = np.random.randint(field.p - 1)
                        noisy_circ += [("ZY", gate[1], gate[2])] * (power + 1)
                        continue
                    if ptype == 13:
                        power = np.random.randint(field.p - 1)
                        noisy_circ += [("XZ", gate[1], gate[2])] * (power + 1)
                        continue
                    if ptype == 14:
                        power = np.random.randint(field.p - 1)
                        noisy_circ += [("ZX", gate[1], gate[2])] * (power + 1)
                        continue
        return noisy_circ, err_cnt

    def draw(self):
        """Draw the Bivariate Bicycle code Tanner graph."""
        # Define parameters
        hx, hz = self.hx, self.hz
        m, n = hx.shape
        a_coefficients, b_coefficients = self.a.coefficients, self.b.coefficients
        a_factors_min, a_factors_max = self.a.factor()
        b_factors_min, b_factors_max = self.b.factor()
        x_max = max(a_factors_max[0], b_factors_max[0])
        y_max = max(a_factors_max[1], b_factors_max[1])
        name = self.name

        # Set up plot
        fig, ax = plt.subplots()
        ax.set_xlim(-0.3, (n // 2) // self.l - 0.2)
        ax.set_ylim(-0.3, m // self.m - 0.2)
        ax.set_aspect("equal", adjustable="box")

        # Define nodes
        def x_stabiliser(x, y):
            return Rectangle(
                (x, y),
                width=0.1,
                height=0.1,
                edgecolor="lightcoral",
                facecolor="lightcoral",
                zorder=3,
            )

        def z_stabiliser(x, y):
            return Rectangle(
                (x, y),
                width=0.1,
                height=0.1,
                edgecolor="lightseagreen",
                facecolor="lightseagreen",
                zorder=3,
            )

        def l_data(x, y):
            return Circle(
                (x, y),
                radius=0.06,
                edgecolor="royalblue",
                facecolor="royalblue",
                zorder=3,
            )

        def r_data(x, y):
            return Circle(
                (x, y), radius=0.06, edgecolor="gold", facecolor="gold", zorder=3
            )

        # Draw nodes
        for i in np.arange(0, (n // 2) // self.l, 1):
            for j in np.arange(0, m // self.m, 1):
                ax.add_patch(x_stabiliser(i + 0.45, j - 0.05))
                ax.add_patch(z_stabiliser(i - 0.05, j + 0.45))
                ax.add_patch(l_data(i + 0.5, j + 0.5))
                ax.add_patch(r_data(i, j))

        for i in range(-x_max, x_max + m // self.m):
            for j in range(-y_max, y_max + (n // 2) // self.l):
                for k in range(a_coefficients.shape[0]):
                    for l in range(a_coefficients.shape[1]):
                        # Draw x stabiliser edges
                        if a_coefficients[k, l]:
                            div = a_coefficients[k, l]
                            if div == 1:
                                ax.plot(
                                    [0.5 + j, k + j - a_factors_min[0]],
                                    [i, -l + i + a_factors_min[1]],
                                    color="slategray",
                                )
                            else:
                                (line,) = ax.plot(
                                    [0.5 + j, k + j - a_factors_min[0]],
                                    [i, -l + i + a_factors_min[1]],
                                    color="slategray",
                                )
                                line.set_dashes([16 / div**2, 2, 16 / div**2, 2])
                                line.set_dash_capstyle("round")

                        # Draw z stabiliser edges
                        if a_coefficients[k, l]:
                            div = (self.q * a_coefficients[k, l]) % self.field.p
                            if div == 1:
                                ax.plot(
                                    [j, 0.5 - k + j + a_factors_min[0]],
                                    [0.5 + i, 0.5 + l + i - a_factors_min[1]],
                                    color="darkgray",
                                )
                            else:
                                (line,) = ax.plot(
                                    [j, 0.5 - k + j + a_factors_min[0]],
                                    [0.5 + i, 0.5 + l + i - a_factors_min[1]],
                                    color="darkgray",
                                )
                                line.set_dashes([16 / div**2, 2, 16 / div**2, 2])
                                line.set_dash_capstyle("round")

                for k in range(b_coefficients.shape[0]):
                    for l in range(b_coefficients.shape[1]):
                        # Draw x stabiliser edges
                        if b_coefficients[k, l]:
                            div = b_coefficients[k, l]
                            if div == 1:
                                ax.plot(
                                    [0.5 + j, 0.5 + k + j - b_factors_min[0]],
                                    [i, 0.5 - l + i + b_factors_min[1]],
                                    color="slategray",
                                )
                            else:
                                (line,) = ax.plot(
                                    [0.5 + j, 0.5 + k + j - b_factors_min[0]],
                                    [i, 0.5 - l + i + b_factors_min[1]],
                                    color="slategray",
                                )
                                line.set_dashes([16 / div**2, 2, 16 / div**2, 2])
                                line.set_dash_capstyle("round")

                        # Draw z stabiliser edges
                        if b_coefficients[k, l]:
                            div = (
                                (self.field.p - self.q) * b_coefficients[k, l]
                            ) % self.field.p
                            if div == 1:
                                ax.plot(
                                    [j, -k + j + b_factors_min[0]],
                                    [0.5 + i, l + i - b_factors_min[1]],
                                    color="darkgray",
                                )
                            else:
                                (line,) = ax.plot(
                                    [j, -k + j + b_factors_min[0]],
                                    [0.5 + i, l + i - b_factors_min[1]],
                                    color="darkgray",
                                )
                                line.set_dashes([16 / div**2, 2, 16 / div**2, 2])
                                line.set_dash_capstyle("round")

        # Draw boundary
        ax.plot(
            [-0.25, -0.25], [-0.25, m // self.m - 0.25], color="black", linewidth=0.7
        )
        ax.arrow(
            -0.25,
            -0.25,
            0,
            m // self.m / 2,
            head_width=0.1,
            head_length=0.1,
            color="black",
            linewidth=0.05,
        )
        ax.plot(
            [-0.25, (n // 2) // self.l - 0.25],
            [-0.25, -0.25],
            color="black",
            linewidth=0.7,
        )
        ax.arrow(
            -0.25,
            -0.25,
            ((n // 2) // self.l) / 2 - 0.05,
            0,
            head_width=0.1,
            head_length=0.1,
            color="black",
            linewidth=0.05,
        )
        ax.arrow(
            -0.25,
            -0.25,
            ((n // 2) // self.l) / 2 + 0.05,
            0,
            head_width=0.1,
            head_length=0.1,
            color="black",
            linewidth=0.05,
        )
        ax.plot(
            [-0.25, (n // 2) // self.l - 0.25],
            [m // self.m - 0.25, m // self.m - 0.25],
            color="black",
            linewidth=0.7,
        )
        ax.arrow(
            -0.25,
            m // self.m - 0.25,
            (m // self.l) / 2 - 0.05,
            0,
            head_width=0.1,
            head_length=0.1,
            color="black",
            linewidth=0.05,
        )
        ax.arrow(
            -0.25,
            m // self.m - 0.25,
            (m // self.l) / 2 + 0.05,
            0,
            head_width=0.1,
            head_length=0.1,
            color="black",
            linewidth=0.05,
        )
        ax.plot(
            [(n // 2) // self.l - 0.25, (n // 2) // self.l - 0.25],
            [-0.25, m // self.m - 0.25],
            color="black",
            linewidth=0.7,
        )
        ax.arrow(
            (n // 2) // self.l - 0.25,
            -0.25,
            0,
            m // self.m / 2,
            head_width=0.1,
            head_length=0.1,
            color="black",
            linewidth=0.05,
        )

        # Make plot look nice
        ax.set_axis_off()
        if name:
            ax.set_title(f"Tanner Graph of {name}")
        else:
            ax.set_title("Tanner Graph")

        # Add legend
        handles = ["X stabiliser", "Z stabiliser", "Left data", "Right data"]
        lines = []
        patch_colours = ["lightcoral", "lightseagreen", "royalblue", "gold"]
        for i in range(4):
            lines.append(mpatches.Patch(color=patch_colours[i]))
        for i in range(1, self.field.p):
            (xline,) = ax.plot([0], [0], color="slategray")
            (zline,) = ax.plot([0], [0], color="darkgray")
            xline.set_dashes([16 / i**2, 2, 16 / i**2, 2])
            zline.set_dashes([16 / i**2, 2, 16 / i**2, 2])
            xline.set_dash_capstyle("round")
            zline.set_dash_capstyle("round")
            lines.append(xline)
            lines.append(zline)
            if i == 1:
                handles.append("X")
                handles.append("Z")
            else:
                handles.append(f"X^{i}")
                handles.append(f"Z^{i}")
        ax.legend(
            lines, handles, loc="upper left", bbox_to_anchor=(1, 1), handlelength=2.4
        )

    def construct_sm_circuit(self, x_order: list, z_order: list) -> list:
        """Construct one cycle of the syndrome measurement circuit for the Bivariate Bicycle code.

        Parameters
        ----------
        x_order : list
            List of integers or 'Idle' defining the order of the CNOTs for x stabilisers.
        y_order : list
            List of integers or 'Idle' defining the order of the CNOTs for y stabilisers.

        Returns
        -------
        circ : list
            List of gates in one cycle of the syndrome circuit: ('CNOT', control_qubit, target_qubit, power), ('Idle', qubit), ('Meas_X', qubit), ('Meas_Z', qubit), ('Prep_X', qubit), ('Prep_Z', qubit).
        """
        if not isinstance(x_order, list):
            raise TypeError("x_order must be a list")
        if not isinstance(z_order, list):
            raise TypeError("y_order must be a list")
        for gate in x_order:
            if not (isinstance(gate, int) or gate == "Idle"):
                raise TypeError("x_order must be an array of integers or 'Idle'")
        for gate in z_order:
            if not (isinstance(gate, int) or gate == "Idle"):
                raise TypeError("z_order must be an array of integers or 'Idle'")
        if not x_order[0] == "Idle":
            raise ValueError("First x_order round must be 'Idle'")
        if not z_order[-1] == "Idle":
            raise ValueError("Last y_order round must be 'Idle'")
        for i in range(len(np.nonzero(self.hx[0])[0])):
            if i not in x_order:
                raise ValueError("x_order must contain all target qubits")
        for i in range(len(np.nonzero(self.hz[0])[0])):
            if i not in z_order:
                raise ValueError("y_order must contain all target qubits")
        if len(x_order) > len(z_order):
            z_order += ["Idle"] * (len(x_order) - len(z_order))
        elif len(z_order) > len(x_order):
            x_order += ["Idle"] * (len(z_order) - len(x_order))

        hx, hz = self.hx, self.hz
        a, b = self.a, self.b
        l, m, q = self.l, self.m, self.q
        field = self.field
        A, B = self.A, self.B
        qubits_dict, data_qubits, x_checks, z_checks = (
            self.qubits_dict,
            self.data_qubits,
            self.x_checks,
            self.z_checks,
        )
        edges = self.edges

        # Construct the circuit
        circ = []
        U = np.identity(4 * l * m, dtype=int)  # to verify CNOT order

        # For each time step, add the corresponding gate:
        # ('CNOT', control_qubit, target_qubit, power), ('Idle', qubit), ('Meas_X', qubit), ('Meas_Y', qubit), ('Prep_X', qubit)

        # Round 0: Prepare X checks, CNOT/Idle Z checks
        t = 0
        cnoted_data_qubits = []
        for qubit in x_checks:
            circ.append(("Prep_X", qubit))
        if z_order[t] == "Idle":
            for qubit in z_checks:
                circ.append(("Idle", qubit))
        else:
            for target in z_checks:
                direction = z_order[t]
                control, power = edges[(target, direction)]
                U[qubits_dict[target], :] = (
                    U[qubits_dict[target], :] + power * U[qubits_dict[control], :]
                ) % field.p
                cnoted_data_qubits.append(control)
                circ.append(("CNOT", control, target, power))
        for qubit in data_qubits:
            if not (qubit in cnoted_data_qubits):
                circ.append(("Idle", qubit))

        # Round [1, (max-1)]: CNOT/Idle X checks, CNOT/Idle Z checks
        for t in range(1, len(x_order) - 1):
            cnoted_data_qubits = []
            if x_order[t] == "Idle":
                for qubit in x_checks:
                    circ.append(("Idle", qubit))
            else:
                for control in x_checks:
                    direction = x_order[t]
                    target, power = edges[(control, direction)]
                    U[qubits_dict[target], :] = (
                        U[qubits_dict[target], :] + power * U[qubits_dict[control], :]
                    ) % field.p
                    cnoted_data_qubits.append(target)
                    circ.append(("CNOT", control, target, power))
            if z_order[t] == "Idle":
                for qubit in z_checks:
                    circ.append(("Idle", qubit))
            else:
                for target in z_checks:
                    direction = z_order[t]
                    control, power = edges[(target, direction)]
                    U[qubits_dict[target], :] = (
                        U[qubits_dict[target], :] + power * U[qubits_dict[control], :]
                    ) % field.p
                    cnoted_data_qubits.append(control)
                    circ.append(("CNOT", control, target, power))
            for qubit in data_qubits:
                if not (qubit in cnoted_data_qubits):
                    circ.append(("Idle", qubit))

        # Round max: CNOT/Idle X checks, Measure Z checks
        t = -1
        cnoted_data_qubits = []
        if x_order[t] == "Idle":
            for qubit in x_checks:
                circ.append(("Idle", qubit))
        else:
            for control in x_checks:
                direction = x_order[t]
                target, power = edges[(control, direction)]
                U[qubits_dict[target], :] = (
                    U[qubits_dict[target], :] + power * U[qubits_dict[control], :]
                ) % field.p
                circ.append(("CNOT", control, target, power))
                cnoted_data_qubits.append(target)
        for qubit in z_checks:
            circ.append(("Meas_Z", qubit))
        for qubit in data_qubits:
            if not (qubit in cnoted_data_qubits):
                circ.append(("Idle", qubit))

        # Round final: Measure X checks, Prepare Z checks
        for qubit in data_qubits:
            circ.append(("Idle", qubit))
        for qubit in x_checks:
            circ.append(("Meas_X", qubit))
        for qubit in z_checks:
            circ.append(("Prep_Z", qubit))

        # Test measurement circuit against max depth circuit
        V = np.identity(4 * l * m, dtype=int)
        for t in range(len(x_order)):
            if not x_order[t] == "Idle":
                for control in x_checks:
                    direction = x_order[t]
                    target, power = edges[(control, direction)]
                    V[qubits_dict[target], :] = (
                        V[qubits_dict[target], :] + power * V[qubits_dict[control], :]
                    ) % field.p
        for t in range(len(z_order)):
            if not z_order[t] == "Idle":
                for target in z_checks:
                    direction = z_order[t]
                    control, power = edges[(target, direction)]
                    V[qubits_dict[target], :] = (
                        V[qubits_dict[target], :] + power * V[qubits_dict[control], :]
                    ) % field.p
        if not np.array_equal(U, V):
            raise ValueError(
                "Syndrome circuit does not match max depth syndrome circuit, check stabiliser orders"
            )

        return circ

    def construct_decoding_matrix(
        self, circ: list, error_rates: dict, num_cycles: int = 1
    ) -> np.ndarray:
        """Construct decoding matrix for a given syndrome circuit.

        Parameters
        ----------
        circ : list
            List of gates in one cycle of the syndrome circuit: ('CNOT', control_qubit, target_qubit, power), ('Idle', qubit), ('Meas_X', qubit), ('Meas_Z', qubit), ('Prep_X', qubit), ('Prep_Z', qubit).
        error_rate : dict
            Dictionary of error rates for keys [Meas, Prep, Idle, CNOT].
        num_cycles : int
            Number of cycles to repeat the syndrome circuit. Default is 1.

        Returns
        -------
        hx_eff : coo_matrix
            Decoding matrix for X stabilisers.
        short_hx_eff : coo_matrix
            Decoding matrix for X stabilisers without columns for logicals.
        hz_eff : coo_matrix
            Decoding matrix for Z stabilisers.
        short_hz_eff : coo_matrix
            Decoding matrix for Z stabilisers without columns for logicals.
        channel_prob_x : list
            List of probabilities for each X syndrome, i.e. each column in hx_eff.
        channel_prob_z : list
            List of probabilities for each Z syndrome, i.e. each column in hz_eff.
        """
        if not (isinstance(error_rates, dict)):
            raise TypeError("error_rates must be a dictionary")
        for key in error_rates.keys():
            if (key not in ["Meas", "Prep", "Idle", "CNOT"]) or (len(error_rates) != 4):
                raise ValueError(
                    "error_rates must have keys ['Meas', 'Prep', 'Idle', 'CNOT']"
                )
            if not (isinstance(error_rates[key], float) and 0 <= error_rates[key] <= 1):
                raise ValueError("error_rates must have values between 0 and 1")
        if not (isinstance(num_cycles, int) and num_cycles > 0):
            raise TypeError("num_cycles must be a positive integer")

        l, m = self.l, self.m
        field = self.field
        qubits_dict, data_qubits = self.qubits_dict, self.data_qubits
        x_logicals, z_logicals = self.x_logicals, self.z_logicals
        x_checks, z_checks = self.x_checks, self.z_checks

        # Construct repeated circuit
        repeated_circ = circ * num_cycles

        # Single error circuits
        z_prob, z_circuit = [], []
        x_prob, x_circuit = [], []
        head = []
        tail = repeated_circ.copy()
        for gate in repeated_circ:
            # assert gate[0] in ['CNOT', 'Idle', 'Meas_X', 'Meas_Z', 'Prep_X', 'Prep_Z']
            if gate[0] == "Meas_X":
                # Meas_X error only affects Z detectors
                z_circuit.append(head + [("Z", gate[1])] + tail)
                z_prob.append(error_rates["Meas"])
            if gate[0] == "Meas_Z":
                # Meas_Z error only affects X detectors
                x_circuit.append(head + [("X", gate[1])] + tail)
                x_prob.append(error_rates["Meas"])
            head.append(gate)
            tail.pop(0)
            # assert repeated_circ == head + tail
            if gate[0] == "Prep_X":
                # Prep_X error only affects Z detectors
                z_circuit.append(head + [("Z", gate[1])] + tail)
                z_prob.append(error_rates["Prep"])
            if gate[0] == "Prep_Z":
                # Prep_Z error only affects X detectors
                x_circuit.append(head + [("X", gate[1])] + tail)
                x_prob.append(error_rates["Prep"])
            if gate[0] == "Idle":
                # Idle error on Z detectors
                z_circuit.append(head + [("Z", gate[1])] + tail)
                z_prob.append(
                    error_rates["Idle"] * 2 / 3
                )  # 3 possible Idle errors are X, Y, Z so Z is 2/3 (Y and Z)
                # Idle error on X detectors
                x_circuit.append(head + [("X", gate[1])] + tail)
                x_prob.append(error_rates["Idle"] * 2 / 3)
            if gate[0] == "CNOT":
                # Z error on control
                z_circuit.append(head + [("Z", gate[1])] + tail)
                z_prob.append(
                    error_rates["CNOT"] * 4 / 15
                )  # possible CNOT errors are IX, IY, ..., ZZ so Z is 4/15 (IZ, IY, XZ and XY)
                # Z error on target
                z_circuit.append(head + [("Z", gate[2])] + tail)
                z_prob.append(error_rates["CNOT"] * 4 / 15)
                # Z error on both
                z_circuit.append(head + [("ZZ", gate[1], gate[2])] + tail)
                z_prob.append(error_rates["CNOT"] * 4 / 15)
                # X error on control
                x_circuit.append(head + [("X", gate[1])] + tail)
                x_prob.append(error_rates["CNOT"] * 4 / 15)
                # X error on target
                x_circuit.append(head + [("X", gate[2])] + tail)
                x_prob.append(error_rates["CNOT"] * 4 / 15)
                # X error on both
                x_circuit.append(head + [("XX", gate[1], gate[2])] + tail)
                x_prob.append(error_rates["CNOT"] * 4 / 15)

        # Execute each noisy X circuit and compute syndrome
        # Add two noiseless syndrome cycles to end
        cnt = 0
        Hx_dict = {}
        for x_circ in x_circuit:
            syndrome_history, state, syndrome_map, err_cnt = self._simulate_x_circuit(
                x_circ + circ + circ
            )
            assert err_cnt == 1
            assert len(syndrome_history) == l * m * (num_cycles + 2)

            # Compute final state of data qubits and logical effect
<<<<<<< HEAD
            state_data_qubits = [state[qubits_dict[qubit]] for qubit in data_qubits]  # 1 indicates X error
            syndrome_final_logical = (np.array(z_logicals) @ state_data_qubits) % field  # Check if X error flips logical Z outcome
=======
            state_data_qubits = [
                state[qubits_dict[qubit]] for qubit in data_qubits
            ]  # 1 indicates X error
            syndrome_final_logical = (
                np.array(z_logicals) @ state_data_qubits
            ) % field.p  # Check if X error flips logical Z outcome
>>>>>>> e65866ee

            # Syndrome sparsification, i.e. only keep syndrome entries that change from previous cycle
            syndrome_history_copy = syndrome_history.copy()
            for check in z_checks:
                pos = syndrome_map[check]
                assert len(pos) == num_cycles + 2
                for row in range(1, num_cycles + 2):
                    syndrome_history[pos[row]] += syndrome_history_copy[pos[row - 1]]
            syndrome_history %= field.p

            # Combine syndrome_history and syndrome_final_logical
            syndrome_history_augmented = np.hstack(
                [syndrome_history, syndrome_final_logical]
            )

            # Hx_dict maps flagged Z stabilisers to corresponding noisy circuit, i.e. Hx_dict[flagged_z_stab] = [noisy_circuit_1, noisy_circuit_2, ...]
            supp = tuple(np.nonzero(syndrome_history_augmented)[0])
            if supp in Hx_dict:
                Hx_dict[supp].append(cnt)
            else:
                Hx_dict[supp] = [cnt]
            cnt += 1

        first_logical_row_x = l * m * (num_cycles + 2)
        num_x_errors = len(Hx_dict)  # Number of distinct X syndrome histories
        k = len(x_logicals)  # Number of logical qubits
        hx_eff, short_hx_eff = [], []
        channel_prob_x = []
        for supp in Hx_dict:
            new_col = np.zeros(
                (l * m * (num_cycles + 2) + k, 1), dtype=int
            )  # With the augmented part for logicals
            new_col_short = np.zeros((l * m * (num_cycles + 2), 1), dtype=int)
            new_col[list(supp), 0] = 1  # 1 indicates which stabiliser is flagged
            new_col_short[:, 0] = new_col[0:first_logical_row_x, 0]
            hx_eff.append(coo_matrix(new_col))
            short_hx_eff.append(coo_matrix(new_col_short))
<<<<<<< HEAD
            channel_prob_x.append(np.sum([x_prob[i] for i in Hx_dict[supp]]))  # Probability of a given X syndrome
        hx_eff = hstack(hx_eff)  # Row = flagged detectors (+ logical effect), column = eror mechanism (with same logical effect)
        short_hx_eff = hstack(short_hx_eff)  # Shortened hx_eff without rows for logicals
=======
            channel_prob_x.append(
                np.sum([x_prob[i] for i in Hx_dict[supp]])
            )  # Probability of a given X syndrome
        hx_eff = hstack(
            hx_eff
        )  # Row = flagged detectors (+ logical effect), column = eror mechanism (with same logical effect)
        short_hx_eff = hstack(
            short_hx_eff
        )  # Shortened hx_eff without rows for logicals
>>>>>>> e65866ee

        # Execute each noisy Z circuit and compute syndrome
        # Add two noiseless syndrome cycles to end
        cnt = 0
        Hz_dict = {}
        for z_circ in z_circuit:
            syndrome_history, state, syndrome_map, err_cnt = self._simulate_z_circuit(
                z_circ + circ + circ
            )
            assert err_cnt == 1
            assert len(syndrome_history) == l * m * (num_cycles + 2)

            # Compute final state of data qubits and logical effect
            state_data_qubits = [state[qubits_dict[qubit]] for qubit in data_qubits]
            syndrome_final_logical = (
                np.array(x_logicals) @ state_data_qubits
            ) % field.p

            # Syndrome sparsification, i.e. only keep syndrome entries that change from previous cycle
            syndrome_history_copy = syndrome_history.copy()
            for check in x_checks:
                pos = syndrome_map[check]
                assert len(pos) == num_cycles + 2
                for row in range(1, num_cycles + 2):
                    syndrome_history[pos[row]] += syndrome_history_copy[pos[row - 1]]
            syndrome_history %= field.p

            # Combine syndrome_history and syndrome_final_logical
            syndrome_history_augmented = np.hstack(
                [syndrome_history, syndrome_final_logical]
            )

            # Hz_dict maps flagged X stabilisers to corresponding noisy circuit, i.e. Hz_dict[flagged_x_stab] = [noisy_circuit_1, noisy_circuit_2, ...]
            supp = tuple(np.nonzero(syndrome_history_augmented)[0])
            if supp in Hz_dict:
                Hz_dict[supp].append(cnt)
            else:
                Hz_dict[supp] = [cnt]
            cnt += 1

        first_logical_row_z = l * m * (num_cycles + 2)
        num_z_errors = len(Hz_dict)  # Number of distinct Z syndrome histories
        hz_eff, short_hz_eff = [], []
        channel_prob_z = []
        for supp in Hz_dict:
            new_col = np.zeros(
                (l * m * (num_cycles + 2) + k, 1), dtype=int
            )  # With the augmented part for logicals
            new_col_short = np.zeros((l * m * (num_cycles + 2), 1), dtype=int)
            new_col[list(supp), 0] = 1  # 1 indicates which stabiliser is flagged
            new_col_short[:, 0] = new_col[0:first_logical_row_z, 0]
            hz_eff.append(coo_matrix(new_col))
            short_hz_eff.append(coo_matrix(new_col_short))
<<<<<<< HEAD
            channel_prob_z.append(np.sum([z_prob[i] for i in Hz_dict[supp]]))  # Probability of a given Z syndrome
        hz_eff = hstack(hz_eff)  # Row = flagged detectors (+ logical effect), column = eror mechanism (with same logical effect)
        short_hz_eff = hstack(short_hz_eff)  # Shortened hz_eff without rows for logicals
=======
            channel_prob_z.append(
                np.sum([z_prob[i] for i in Hz_dict[supp]])
            )  # Probability of a given Z syndrome
        hz_eff = hstack(
            hz_eff
        )  # Row = flagged detectors (+ logical effect), column = eror mechanism (with same logical effect)
        short_hz_eff = hstack(
            short_hz_eff
        )  # Shortened hz_eff without rows for logicals
>>>>>>> e65866ee

        return (
            hx_eff,
            short_hx_eff,
            hz_eff,
            short_hz_eff,
            channel_prob_x,
            channel_prob_z,
        )<|MERGE_RESOLUTION|>--- conflicted
+++ resolved
@@ -1059,17 +1059,12 @@
             assert len(syndrome_history) == l * m * (num_cycles + 2)
 
             # Compute final state of data qubits and logical effect
-<<<<<<< HEAD
-            state_data_qubits = [state[qubits_dict[qubit]] for qubit in data_qubits]  # 1 indicates X error
-            syndrome_final_logical = (np.array(z_logicals) @ state_data_qubits) % field  # Check if X error flips logical Z outcome
-=======
             state_data_qubits = [
                 state[qubits_dict[qubit]] for qubit in data_qubits
             ]  # 1 indicates X error
             syndrome_final_logical = (
                 np.array(z_logicals) @ state_data_qubits
             ) % field.p  # Check if X error flips logical Z outcome
->>>>>>> e65866ee
 
             # Syndrome sparsification, i.e. only keep syndrome entries that change from previous cycle
             syndrome_history_copy = syndrome_history.copy()
@@ -1107,11 +1102,6 @@
             new_col_short[:, 0] = new_col[0:first_logical_row_x, 0]
             hx_eff.append(coo_matrix(new_col))
             short_hx_eff.append(coo_matrix(new_col_short))
-<<<<<<< HEAD
-            channel_prob_x.append(np.sum([x_prob[i] for i in Hx_dict[supp]]))  # Probability of a given X syndrome
-        hx_eff = hstack(hx_eff)  # Row = flagged detectors (+ logical effect), column = eror mechanism (with same logical effect)
-        short_hx_eff = hstack(short_hx_eff)  # Shortened hx_eff without rows for logicals
-=======
             channel_prob_x.append(
                 np.sum([x_prob[i] for i in Hx_dict[supp]])
             )  # Probability of a given X syndrome
@@ -1121,7 +1111,6 @@
         short_hx_eff = hstack(
             short_hx_eff
         )  # Shortened hx_eff without rows for logicals
->>>>>>> e65866ee
 
         # Execute each noisy Z circuit and compute syndrome
         # Add two noiseless syndrome cycles to end
@@ -1175,11 +1164,6 @@
             new_col_short[:, 0] = new_col[0:first_logical_row_z, 0]
             hz_eff.append(coo_matrix(new_col))
             short_hz_eff.append(coo_matrix(new_col_short))
-<<<<<<< HEAD
-            channel_prob_z.append(np.sum([z_prob[i] for i in Hz_dict[supp]]))  # Probability of a given Z syndrome
-        hz_eff = hstack(hz_eff)  # Row = flagged detectors (+ logical effect), column = eror mechanism (with same logical effect)
-        short_hz_eff = hstack(short_hz_eff)  # Shortened hz_eff without rows for logicals
-=======
             channel_prob_z.append(
                 np.sum([z_prob[i] for i in Hz_dict[supp]])
             )  # Probability of a given Z syndrome
@@ -1189,7 +1173,6 @@
         short_hz_eff = hstack(
             short_hz_eff
         )  # Shortened hz_eff without rows for logicals
->>>>>>> e65866ee
 
         return (
             hx_eff,
